--- conflicted
+++ resolved
@@ -381,13 +381,8 @@
         uses: dtolnay/rust-toolchain@stable
         with:
           toolchain: ${{ env.rust_nightly }}
-<<<<<<< HEAD
-
-      - uses: Swatinem/rust-cache@v2
-=======
-          override: true
-      # - uses: Swatinem/rust-cache@v1 -> CI failure observed due to insufficient storage space
->>>>>>> 9ab4ca68
+
+      - uses: Swatinem/rust-cache@v2
       - name: asan
         run: cargo test --workspace --all-features --target x86_64-unknown-linux-gnu --tests -- --test-threads 1 --nocapture
         env:
@@ -416,7 +411,6 @@
         target:
           - powerpc-unknown-linux-gnu
           - powerpc64-unknown-linux-gnu
-          - mips-unknown-linux-gnu
           - arm-linux-androideabi
           - mipsel-unknown-linux-musl
     steps:
@@ -590,22 +584,11 @@
           toolchain: ${{ env.rust_nightly }}
           target: ${{ matrix.target }}
       - name: Install cargo-hack
-<<<<<<< HEAD
         uses: taiki-e/install-action@cargo-hack
 
       - uses: Swatinem/rust-cache@v2
       - name: check --feature-powerset ${{ matrix.name }}
         run: cargo hack check --all --feature-powerset --depth 2 --keep-going
-=======
-        uses: taiki-e/install-action@v2 
-        with: 
-          tool: cargo-hack
-      - name: check --each-feature
-        run: cargo hack check --all --each-feature -Z avoid-dev-deps
-      # Try with unstable feature flags
-      - name: check --feature-powerset --unstable
-        run: cargo hack check --all --feature-powerset --depth 2 -Z avoid-dev-deps --keep-going
->>>>>>> 9ab4ca68
         env:
           RUSTFLAGS: ${{ matrix.rustflags }}
 
@@ -635,15 +618,9 @@
         with:
           toolchain: ${{ env.rust_nightly }}
       - name: Install cargo-hack
-<<<<<<< HEAD
         uses: taiki-e/install-action@cargo-hack
 
       - uses: Swatinem/rust-cache@v2
-=======
-        uses: taiki-e/install-action@v2 
-        with: 
-          tool: cargo-hack
->>>>>>> 9ab4ca68
       - name: "check --all-features -Z minimal-versions"
         run: |
           # Remove dev-dependencies from Cargo.toml to prevent the next `cargo update`
@@ -756,7 +733,6 @@
           - macos-latest
     steps:
       - uses: actions/checkout@v3
-<<<<<<< HEAD
       - name: Install Rust ${{ env.rust_stable }}
         uses: dtolnay/rust-toolchain@stable
         with:
@@ -766,14 +742,6 @@
         run: git clone https://github.com/hyperium/hyper.git
 
       - name: Checkout the latest release because HEAD maybe contains breakage.
-=======
-      - name: Install Rust 1.65.0
-        uses: dtolnay/rust-toolchain@master
-        with:
-          toolchain: 1.65.0
-      - uses: Swatinem/rust-cache@v2
-      - name: Test hyper
->>>>>>> 9ab4ca68
         run: |
           set -x
           tag=$(git describe --abbrev=0 --tags)
@@ -868,25 +836,10 @@
           targets: wasm32-wasi
 
       # Install dependencies
-<<<<<<< HEAD
       - name: Install cargo-hack, wasmtime, and cargo-wasi
         uses: taiki-e/install-action@v2
         with:
           tool: cargo-hack,wasmtime,cargo-wasi
-=======
-      - name: Install cargo-hack
-        uses: taiki-e/install-action@v2 
-        with: 
-          tool: cargo-hack
-      - name: Install wasm32-wasi target
-        run: rustup target add wasm32-wasi
-
-      - name: Install wasmtime
-        uses: taiki-e/install-action@wasmtime
-
-      - name: Install cargo-wasi
-        run: cargo install cargo-wasi
->>>>>>> 9ab4ca68
 
       - uses: Swatinem/rust-cache@v2
       - name: WASI test tokio full
